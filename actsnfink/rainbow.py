--- conflicted
+++ resolved
@@ -18,12 +18,8 @@
 import random
 from copy import deepcopy
 
-<<<<<<< HEAD
-from light_curve.light_curve_py import RainbowFit
+from light_curve.light_curve_py import RainbowRisingFit
 from actsnfink.classifier_sigmoid import average_intraday_data
-=======
-from light_curve.light_curve_py import RainbowRisingFit
->>>>>>> 6ef98dc5
 
 __all__ = ['extract_history', 'extract_field', 
            'filter_data_rainbow', 'fit_rainbow']
